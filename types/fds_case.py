"""!
BlenderFDS, Blender representations of a FDS case.
"""

import re, logging
from .. import utils
from .bf_exception import BFException
from .fds_namelist import FDSNamelist
<<<<<<< HEAD
=======

>>>>>>> 71340d37

log = logging.getLogger(__name__)


<<<<<<< HEAD
class FDSCase:
=======
class FDSCase(list):
>>>>>>> 71340d37
    """!
    List of BFNamelist instances representing an FDS case.
    """

    def __init__(self, fds_namelists=None, msgs=None) -> None:
        """!
        Class constructor.
        @param msgs: list of comment message strings.
        """
        ## list of FDSNamelist instances
        super().__init__(fds_namelists or ())
        ## list of comment message strings
        self.msgs = msgs and list(msgs) or list()

    def __str__(self):
        return self.to_fds()

    def __contains__(self, fds_label) -> bool:
        # self can be a list of lists (multi), but only when exporting
        # in that case this fails
<<<<<<< HEAD
        return fds_label in (
            fds_namelist.fds_label for fds_namelist in self.fds_namelists
        )

    def pop(self, fds_label=None) -> FDSNamelist or None:
        """!
        Return and remove the first FDSNamelist instance in self.fds_namelists by its fds_label.
        @param fds_label: namelist label.
        @param remove: remove found.
        @return FDSNamelist or None.
        """
        for fds_namelist in self.fds_namelists:
            if fds_namelist and (not fds_label or fds_namelist.fds_label == fds_label):
                self.fds_namelists.remove(fds_namelist)
                return fds_namelist

=======
        return fds_label in (n.fds_label for n in self)

    def get(self, fds_label, remove=False) -> list:
        """!
        Return the list of FDSNamelist instances by their fds_label.
        @param fds_label: namelist label.
        @param remove: remove found from self
        @return list of FDSNamelist.
        """
        # self can be a list of lists (multi), but only when exporting
        # in that case this fails
        items = list()
        for p in self:
            if p.fds_label == fds_label:
                if remove:
                    self.remove(p)
                items.append(p)
        return items

    @property
    def msg(self) -> str:
        """!
        Return all self.msgs in one line.
        """
        return " | ".join(m for m in self.msgs if m)  # protect from None

    @msg.setter
    def msg(self, value) -> None:
        """!
        Append msg to self.msgs.
        """
        if value:
            self.msgs.append(value)

>>>>>>> 71340d37
    def to_fds(self, context=None) -> str:
        """!
        Return the FDS formatted string.
        @param context: the Blender context.
        @return FDS formatted string (eg. "&OBST ID='Test' /"), or None.
        """
        lines = list()
        if self.msgs:
            lines.extend(tuple(f"! {m}" for m in self.msgs))
        lines.extend(fds_namelist.to_fds() for fds_namelist in self if fds_namelist)
        return "\n".join(l for l in lines if l)

    _RE_SCAN_NAMELISTS = re.compile(
        r"""
        ^&                    # & at the beginning of the line
        ([A-Z]+[A-Z0-9]*)     # namelist label (group 0)
        [,\s\t]*              # 0+ separator, greedy
        (                     # namelist params (group 1)
        (?:'.*?'|".*?"|.*?)*  # 0+ any char, protect quoted strings, greedy
        ) 
        [,\s\t]*              # 0+ separator, greedy
        /                     # / end char
        """,
        re.VERBOSE | re.DOTALL | re.IGNORECASE | re.MULTILINE,
    )  # MULTILINE, so that ^ is the beginning of each line

    def from_fds(self, filepath=None, f90=None) -> None:  # FIXME context?
        """!
        Import from FDS file, on error raise BFException.
        @param filepath: filepath of FDS case to be imported.
        @param f90: FDS formatted string of namelists, eg. "&OBST ID='Test' /\n&TAIL /".
        """
        # Init f90
        if filepath and not f90:
            f90 = utils.io.read_txt_file(filepath)
        elif f90 and filepath:
            raise AssertionError("Cannot set both filepath and f90.")
<<<<<<< HEAD
        elif not f90 and not filepath:
            raise AssertionError("Both filepath and f90 unset.")
        # Scan and fill self
        for match in re.finditer(self._RE_SCAN_NAMELISTS, f90):
=======
        # Scan and fill self
        for match in re.finditer(self._scan_namelists, f90):
>>>>>>> 71340d37
            label, f90_params = match.groups()
            fds_namelist = FDSNamelist(fds_label=label)
            try:
<<<<<<< HEAD
                fds_namelist.from_fds(f90=f90_params)
            except BFException as err:
                err.msg += f"\nin namelist:\n&{label} {f90_params} /"
                raise err
            else:
                self.fds_namelists.append(fds_namelist)
=======
                self.append(FDSNamelist(fds_label=label, f90=f90_params))
            except BFException as err:
                err.msg += f"\nin namelist:\n&{label} {f90_params} /"
                raise err
>>>>>>> 71340d37
<|MERGE_RESOLUTION|>--- conflicted
+++ resolved
@@ -6,19 +6,11 @@
 from .. import utils
 from .bf_exception import BFException
 from .fds_namelist import FDSNamelist
-<<<<<<< HEAD
-=======
-
->>>>>>> 71340d37
 
 log = logging.getLogger(__name__)
 
 
-<<<<<<< HEAD
 class FDSCase:
-=======
-class FDSCase(list):
->>>>>>> 71340d37
     """!
     List of BFNamelist instances representing an FDS case.
     """
@@ -39,7 +31,6 @@
     def __contains__(self, fds_label) -> bool:
         # self can be a list of lists (multi), but only when exporting
         # in that case this fails
-<<<<<<< HEAD
         return fds_label in (
             fds_namelist.fds_label for fds_namelist in self.fds_namelists
         )
@@ -56,42 +47,6 @@
                 self.fds_namelists.remove(fds_namelist)
                 return fds_namelist
 
-=======
-        return fds_label in (n.fds_label for n in self)
-
-    def get(self, fds_label, remove=False) -> list:
-        """!
-        Return the list of FDSNamelist instances by their fds_label.
-        @param fds_label: namelist label.
-        @param remove: remove found from self
-        @return list of FDSNamelist.
-        """
-        # self can be a list of lists (multi), but only when exporting
-        # in that case this fails
-        items = list()
-        for p in self:
-            if p.fds_label == fds_label:
-                if remove:
-                    self.remove(p)
-                items.append(p)
-        return items
-
-    @property
-    def msg(self) -> str:
-        """!
-        Return all self.msgs in one line.
-        """
-        return " | ".join(m for m in self.msgs if m)  # protect from None
-
-    @msg.setter
-    def msg(self, value) -> None:
-        """!
-        Append msg to self.msgs.
-        """
-        if value:
-            self.msgs.append(value)
-
->>>>>>> 71340d37
     def to_fds(self, context=None) -> str:
         """!
         Return the FDS formatted string.
@@ -129,28 +84,16 @@
             f90 = utils.io.read_txt_file(filepath)
         elif f90 and filepath:
             raise AssertionError("Cannot set both filepath and f90.")
-<<<<<<< HEAD
         elif not f90 and not filepath:
             raise AssertionError("Both filepath and f90 unset.")
         # Scan and fill self
         for match in re.finditer(self._RE_SCAN_NAMELISTS, f90):
-=======
-        # Scan and fill self
-        for match in re.finditer(self._scan_namelists, f90):
->>>>>>> 71340d37
             label, f90_params = match.groups()
             fds_namelist = FDSNamelist(fds_label=label)
             try:
-<<<<<<< HEAD
                 fds_namelist.from_fds(f90=f90_params)
             except BFException as err:
                 err.msg += f"\nin namelist:\n&{label} {f90_params} /"
                 raise err
             else:
-                self.fds_namelists.append(fds_namelist)
-=======
-                self.append(FDSNamelist(fds_label=label, f90=f90_params))
-            except BFException as err:
-                err.msg += f"\nin namelist:\n&{label} {f90_params} /"
-                raise err
->>>>>>> 71340d37
+                self.fds_namelists.append(fds_namelist)